--- conflicted
+++ resolved
@@ -496,11 +496,7 @@
 java/lang/invoke/lambda/LambdaFileEncodingSerialization.java    8249079 linux-x64
 java/lang/invoke/RicochetTest.java                              8251969 generic-all
 java/lang/ProcessBuilder/PipelineLeaksFD.java                   8291760 linux-all
-<<<<<<< HEAD
-=======
-jdk/internal/misc/TerminatingThreadLocal/TestTerminatingThreadLocal.java 8292051 generic-all
 java/lang/invoke/lambda/LogGeneratedClassesTest.java            8292498 windows-x64
->>>>>>> a25e1dc5
 
 ############################################################################
 
