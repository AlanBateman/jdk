/*
 * DO NOT ALTER OR REMOVE COPYRIGHT NOTICES OR THIS FILE HEADER.
 *
 * This code is free software; you can redistribute it and/or modify it
 * under the terms of the GNU General Public License version 2 only, as
 * published by the Free Software Foundation.
 *
 * This code is distributed in the hope that it will be useful, but WITHOUT
 * ANY WARRANTY; without even the implied warranty of MERCHANTABILITY or
 * FITNESS FOR A PARTICULAR PURPOSE.  See the GNU General Public License
 * version 2 for more details (a copy is included in the LICENSE file that
 * accompanied this code).
 *
 * You should have received a copy of the GNU General Public License version
 * 2 along with this work; if not, write to the Free Software Foundation,
 * Inc., 51 Franklin St, Fifth Floor, Boston, MA 02110-1301 USA.
 *
 * Please contact Oracle, 500 Oracle Parkway, Redwood Shores, CA 94065 USA
 * or visit www.oracle.com if you need additional information or have any
 * questions.
 */

/*
 * This file is available under and governed by the GNU General Public
 * License version 2 only, as published by the Free Software Foundation.
 * However, the following notice accompanied the original version of this
 * file:
 *
 * Written by Doug Lea and Martin Buchholz with assistance from
 * members of JCP JSR-166 Expert Group and released to the public
 * domain, as explained at
 * http://creativecommons.org/publicdomain/zero/1.0/
 * Other contributors include Andrew Wright, Jeffrey Hayes,
 * Pat Fisher, Mike Judd.
 */

/*
 * @test id=default
 * @summary Conformance testing variant of JSR-166 tck tests.
 * @build *
 * @modules java.management java.base/jdk.internal.util
 * @run junit/othervm/timeout=1000 JSR166TestCase
 */

/*
<<<<<<< HEAD
=======
 * @test id=security-manager
 * @summary Conformance testing variant of JSR-166 tck tests
 *          with java security manager set to allow.
 * @build *
 * @modules java.management java.base/jdk.internal.util
 * @run junit/othervm/timeout=1000 -Djava.security.manager=allow JSR166TestCase
 */

/*
>>>>>>> 39c17b39
 * @test id=forkjoinpool-common-parallelism
 * @summary Test implementation details variant of JSR-166
 *          tck tests with ForkJoinPool common parallelism.
 * @build *
 * @modules java.management java.base/jdk.internal.util
 * @run junit/othervm/timeout=1000
 *      --add-opens java.base/java.util.concurrent=ALL-UNNAMED
 *      --add-opens java.base/java.lang=ALL-UNNAMED
 *      -Djsr166.testImplementationDetails=true
 *      -Djava.util.concurrent.ForkJoinPool.common.parallelism=0
 *      JSR166TestCase
 * @run junit/othervm/timeout=1000
 *      --add-opens java.base/java.util.concurrent=ALL-UNNAMED
 *      --add-opens java.base/java.lang=ALL-UNNAMED
 *      -Djsr166.testImplementationDetails=true
 *      -Djava.util.concurrent.ForkJoinPool.common.parallelism=1
 *      -Djava.util.secureRandomSeed=true
 *      JSR166TestCase
 */

/*
 * @test id=others
 * @summary Remaining test implementation details variant of
 *          JSR-166 tck tests apart from ForkJoinPool common
 *          parallelism.
 * @build *
 * @modules java.management java.base/jdk.internal.util
 * @run junit/othervm/timeout=1000
 *      --add-opens java.base/java.util.concurrent=ALL-UNNAMED
 *      --add-opens java.base/java.lang=ALL-UNNAMED
 *      -Djsr166.testImplementationDetails=true
 *      JSR166TestCase
 */

import static java.util.concurrent.TimeUnit.MILLISECONDS;
import static java.util.concurrent.TimeUnit.MINUTES;
import static java.util.concurrent.TimeUnit.NANOSECONDS;

import java.io.ByteArrayInputStream;
import java.io.ByteArrayOutputStream;
import java.io.ObjectInputStream;
import java.io.ObjectOutputStream;
import java.lang.management.ManagementFactory;
import java.lang.management.LockInfo;
import java.lang.management.ThreadInfo;
import java.lang.management.ThreadMXBean;
import java.lang.reflect.Constructor;
import java.lang.reflect.Method;
import java.lang.reflect.Modifier;
import java.util.ArrayList;
import java.util.Arrays;
import java.util.Collection;
import java.util.Collections;
import java.util.Date;
import java.util.Deque;
import java.util.Enumeration;
import java.util.HashSet;
import java.util.Iterator;
import java.util.List;
import java.util.NoSuchElementException;
import java.util.PropertyPermission;
import java.util.Queue;
import java.util.Set;
import java.util.concurrent.BlockingQueue;
import java.util.concurrent.Callable;
import java.util.concurrent.CancellationException;
import java.util.concurrent.CountDownLatch;
import java.util.concurrent.CyclicBarrier;
import java.util.concurrent.ExecutionException;
import java.util.concurrent.Executor;
import java.util.concurrent.Executors;
import java.util.concurrent.ExecutorService;
import java.util.concurrent.ForkJoinPool;
import java.util.concurrent.Future;
import java.util.concurrent.FutureTask;
import java.util.concurrent.RecursiveAction;
import java.util.concurrent.RecursiveTask;
import java.util.concurrent.RejectedExecutionException;
import java.util.concurrent.RejectedExecutionHandler;
import java.util.concurrent.Semaphore;
import java.util.concurrent.ScheduledExecutorService;
import java.util.concurrent.ScheduledFuture;
import java.util.concurrent.SynchronousQueue;
import java.util.concurrent.ThreadFactory;
import java.util.concurrent.ThreadLocalRandom;
import java.util.concurrent.ThreadPoolExecutor;
import java.util.concurrent.TimeUnit;
import java.util.concurrent.TimeoutException;
import java.util.concurrent.atomic.AtomicBoolean;
import java.util.concurrent.atomic.AtomicReference;
import java.util.regex.Pattern;

import junit.framework.Test;
import junit.framework.TestCase;
import junit.framework.TestResult;
import junit.framework.TestSuite;

/**
 * Base class for JSR166 Junit TCK tests.  Defines some constants,
 * utility methods and classes, as well as a simple framework for
 * helping to make sure that assertions failing in generated threads
 * cause the associated test that generated them to itself fail (which
 * JUnit does not otherwise arrange).  The rules for creating such
 * tests are:
 *
 * <ol>
 *
 * <li>All code not running in the main test thread (manually spawned threads
 * or the common fork join pool) must be checked for failure (and completion!).
 * Mechanisms that can be used to ensure this are:
 *   <ol>
 *   <li>Signalling via a synchronizer like AtomicInteger or CountDownLatch
 *    that the task completed normally, which is checked before returning from
 *    the test method in the main thread.
 *   <li>Using the forms {@link #threadFail}, {@link #threadAssertTrue},
 *    or {@link #threadAssertNull}, (not {@code fail}, {@code assertTrue}, etc.)
 *    Only the most typically used JUnit assertion methods are defined
 *    this way, but enough to live with.
 *   <li>Recording failure explicitly using {@link #threadUnexpectedException}
 *    or {@link #threadRecordFailure}.
 *   <li>Using a wrapper like CheckedRunnable that uses one the mechanisms above.
 *   </ol>
 *
 * <li>If you override {@link #setUp} or {@link #tearDown}, make sure
 * to invoke {@code super.setUp} and {@code super.tearDown} within
 * them. These methods are used to clear and check for thread
 * assertion failures.
 *
 * <li>All delays and timeouts must use one of the constants {@code
 * SHORT_DELAY_MS}, {@code SMALL_DELAY_MS}, {@code MEDIUM_DELAY_MS},
 * {@code LONG_DELAY_MS}. The idea here is that a SHORT is always
 * discriminable from zero time, and always allows enough time for the
 * small amounts of computation (creating a thread, calling a few
 * methods, etc) needed to reach a timeout point. Similarly, a SMALL
 * is always discriminable as larger than SHORT and smaller than
 * MEDIUM.  And so on. These constants are set to conservative values,
 * but even so, if there is ever any doubt, they can all be increased
 * in one spot to rerun tests on slower platforms.
 *
 * Class Item is used for elements of collections and related
 * purposes. Many tests rely on their keys being equal to ints. To
 * check these, methods mustEqual, mustContain, etc adapt the JUnit
 * assert methods to intercept ints.
 *
 * <li>All threads generated must be joined inside each test case
 * method (or {@code fail} to do so) before returning from the
 * method. The {@code joinPool} method can be used to do this when
 * using Executors.
 *
 * </ol>
 *
 * <p><b>Other notes</b>
 * <ul>
 *
 * <li>Usually, there is one testcase method per JSR166 method
 * covering "normal" operation, and then as many exception-testing
 * methods as there are exceptions the method can throw. Sometimes
 * there are multiple tests per JSR166 method when the different
 * "normal" behaviors differ significantly. And sometimes testcases
 * cover multiple methods when they cannot be tested in isolation.
 *
 * <li>The documentation style for testcases is to provide as javadoc
 * a simple sentence or two describing the property that the testcase
 * method purports to test. The javadocs do not say anything about how
 * the property is tested. To find out, read the code.
 *
 * <li>These tests are "conformance tests", and do not attempt to
 * test throughput, latency, scalability or other performance factors
 * (see the separate "jtreg" tests for a set intended to check these
 * for the most central aspects of functionality.) So, most tests use
 * the smallest sensible numbers of threads, collection sizes, etc
 * needed to check basic conformance.
 *
 * <li>The test classes currently do not declare inclusion in
 * any particular package to simplify things for people integrating
 * them in TCK test suites.
 *
 * <li>As a convenience, the {@code main} of this class (JSR166TestCase)
 * runs all JSR166 unit tests.
 *
 * </ul>
 */
public class JSR166TestCase extends TestCase {

    protected static final boolean expensiveTests =
        Boolean.getBoolean("jsr166.expensiveTests");

    /**
     * If true, also run tests that are not part of the official tck
     * because they test unspecified implementation details.
     */
    protected static final boolean testImplementationDetails =
        Boolean.getBoolean("jsr166.testImplementationDetails");

    /**
     * If true, report on stdout all "slow" tests, that is, ones that
     * take more than profileThreshold milliseconds to execute.
     */
    private static final boolean profileTests =
        Boolean.getBoolean("jsr166.profileTests");

    /**
     * The number of milliseconds that tests are permitted for
     * execution without being reported, when profileTests is set.
     */
    private static final long profileThreshold =
        Long.getLong("jsr166.profileThreshold", 100);

    /**
     * The number of repetitions per test (for tickling rare bugs).
     */
    private static final int runsPerTest =
        Integer.getInteger("jsr166.runsPerTest", 1);

    /**
     * The number of repetitions of the test suite (for finding leaks?).
     */
    private static final int suiteRuns =
        Integer.getInteger("jsr166.suiteRuns", 1);

    /**
     * Returns the value of the system property, or NaN if not defined.
     */
    private static float systemPropertyValue(String name) {
        String floatString = System.getProperty(name);
        if (floatString == null)
            return Float.NaN;
        try {
            return Float.parseFloat(floatString);
        } catch (NumberFormatException ex) {
            throw new IllegalArgumentException(
                String.format("Bad float value in system property %s=%s",
                              name, floatString));
        }
    }

    private static final ThreadMXBean THREAD_MXBEAN
        = ManagementFactory.getThreadMXBean();

    /**
     * The scaling factor to apply to standard delays used in tests.
     * May be initialized from any of:
     * - the "jsr166.delay.factor" system property
     * - the "test.timeout.factor" system property (as used by jtreg)
     *   See: https://openjdk.org/jtreg/tag-spec.html
     * - hard-coded fuzz factor when using a known slowpoke VM
     */
    private static final float delayFactor = delayFactor();

    private static float delayFactor() {
        float x;
        if (!Float.isNaN(x = systemPropertyValue("jsr166.delay.factor")))
            return x;
        if (!Float.isNaN(x = systemPropertyValue("test.timeout.factor")))
            return x;
        String prop = System.getProperty("java.vm.version");
        if (prop != null && prop.matches(".*debug.*"))
            return 4.0f; // How much slower is fastdebug than product?!
        return 1.0f;
    }

    public JSR166TestCase() { super(); }
    public JSR166TestCase(String name) { super(name); }

    /**
     * A filter for tests to run, matching strings of the form
     * methodName(className), e.g. "testInvokeAll5(ForkJoinPoolTest)"
     * Usefully combined with jsr166.runsPerTest.
     */
    private static final Pattern methodFilter = methodFilter();

    private static Pattern methodFilter() {
        String regex = System.getProperty("jsr166.methodFilter");
        return (regex == null) ? null : Pattern.compile(regex);
    }

    // Instrumentation to debug very rare, but very annoying hung test runs.
    static volatile TestCase currentTestCase;
    // static volatile int currentRun = 0;
    static {
        Runnable wedgedTestDetector = new Runnable() { public void run() {
            // Avoid spurious reports with enormous runsPerTest.
            // A single test case run should never take more than 1 second.
            // But let's cap it at the high end too ...
            final int timeoutMinutesMin = Math.max(runsPerTest / 60, 1)
                * Math.max((int) delayFactor, 1);
            final int timeoutMinutes = Math.min(15, timeoutMinutesMin);
            for (TestCase lastTestCase = currentTestCase;;) {
                try { MINUTES.sleep(timeoutMinutes); }
                catch (InterruptedException unexpected) { break; }
                if (lastTestCase == currentTestCase) {
                    System.err.printf(
                        "Looks like we're stuck running test: %s%n",
                        lastTestCase);
//                     System.err.printf(
//                         "Looks like we're stuck running test: %s (%d/%d)%n",
//                         lastTestCase, currentRun, runsPerTest);
//                     System.err.println("availableProcessors=" +
//                         Runtime.getRuntime().availableProcessors());
//                     System.err.printf("cpu model = %s%n", cpuModel());
                    dumpTestThreads();
                    // one stack dump is probably enough; more would be spam
                    break;
                }
                lastTestCase = currentTestCase;
            }}};
        Thread thread = new Thread(wedgedTestDetector, "WedgedTestDetector");
        thread.setDaemon(true);
        thread.start();
    }

//     public static String cpuModel() {
//         try {
//             java.util.regex.Matcher matcher
//               = Pattern.compile("model name\\s*: (.*)")
//                 .matcher(new String(
//                     java.nio.file.Files.readAllBytes(
//                         java.nio.file.Paths.get("/proc/cpuinfo")), "UTF-8"));
//             matcher.find();
//             return matcher.group(1);
//         } catch (Exception ex) { return null; }
//     }

    public void runBare() throws Throwable {
        currentTestCase = this;
        if (methodFilter == null
            || methodFilter.matcher(toString()).find())
            super.runBare();
    }

    protected void runTest() throws Throwable {
        for (int i = 0; i < runsPerTest; i++) {
            // currentRun = i;
            if (profileTests)
                runTestProfiled();
            else
                super.runTest();
        }
    }

    protected void runTestProfiled() throws Throwable {
        for (int i = 0; i < 2; i++) {
            long startTime = System.nanoTime();
            super.runTest();
            long elapsedMillis = millisElapsedSince(startTime);
            if (elapsedMillis < profileThreshold)
                break;
            // Never report first run of any test; treat it as a
            // warmup run, notably to trigger all needed classloading,
            if (i > 0)
                System.out.printf("%s: %d%n", toString(), elapsedMillis);
        }
    }

    /**
     * Runs all JSR166 unit tests using junit.textui.TestRunner.
     */
    public static void main(String[] args) {
        main(suite(), args);
    }

    static class PithyResultPrinter extends junit.textui.ResultPrinter {
        PithyResultPrinter(java.io.PrintStream writer) { super(writer); }
        long runTime;
        public void startTest(Test test) {}
        protected void printHeader(long runTime) {
            this.runTime = runTime; // defer printing for later
        }
        protected void printFooter(TestResult result) {
            if (result.wasSuccessful()) {
                getWriter().println("OK (" + result.runCount() + " tests)"
                    + "  Time: " + elapsedTimeAsString(runTime));
            } else {
                getWriter().println("Time: " + elapsedTimeAsString(runTime));
                super.printFooter(result);
            }
        }
    }

    /**
     * Returns a TestRunner that doesn't bother with unnecessary
     * fluff, like printing a "." for each test case.
     */
    static junit.textui.TestRunner newPithyTestRunner() {
        junit.textui.TestRunner runner = new junit.textui.TestRunner();
        runner.setPrinter(new PithyResultPrinter(System.out));
        return runner;
    }

    /**
     * Runs all unit tests in the given test suite.
     * Actual behavior influenced by jsr166.* system properties.
     */
    @SuppressWarnings("removal")
    static void main(Test suite, String[] args) {
        for (int i = 0; i < suiteRuns; i++) {
            TestResult result = newPithyTestRunner().doRun(suite);
            if (!result.wasSuccessful())
                System.exit(1);
            System.gc();
            System.runFinalization();
        }
    }

    public static TestSuite newTestSuite(Object... suiteOrClasses) {
        TestSuite suite = new TestSuite();
        for (Object suiteOrClass : suiteOrClasses) {
            if (suiteOrClass instanceof TestSuite)
                suite.addTest((TestSuite) suiteOrClass);
            else if (suiteOrClass instanceof Class)
                suite.addTest(new TestSuite((Class<?>) suiteOrClass));
            else
                throw new ClassCastException("not a test suite or class");
        }
        return suite;
    }

    public static void addNamedTestClasses(TestSuite suite,
                                           String... testClassNames) {
        for (String testClassName : testClassNames) {
            try {
                Class<?> testClass = Class.forName(testClassName);
                Method m = testClass.getDeclaredMethod("suite");
                suite.addTest(newTestSuite((Test)m.invoke(null)));
            } catch (ReflectiveOperationException e) {
                throw new AssertionError("Missing test class", e);
            }
        }
    }

    public static final double JAVA_CLASS_VERSION;
    public static final String JAVA_SPECIFICATION_VERSION;
    static {
        JAVA_CLASS_VERSION = Double.valueOf(System.getProperty("java.class.version"));
        JAVA_SPECIFICATION_VERSION = System.getProperty("java.specification.version");
    }

    public static boolean atLeastJava6()  { return JAVA_CLASS_VERSION >= 50.0; }
    public static boolean atLeastJava7()  { return JAVA_CLASS_VERSION >= 51.0; }
    public static boolean atLeastJava8()  { return JAVA_CLASS_VERSION >= 52.0; }
    public static boolean atLeastJava9()  { return JAVA_CLASS_VERSION >= 53.0; }
    public static boolean atLeastJava10() { return JAVA_CLASS_VERSION >= 54.0; }
    public static boolean atLeastJava11() { return JAVA_CLASS_VERSION >= 55.0; }
    public static boolean atLeastJava12() { return JAVA_CLASS_VERSION >= 56.0; }
    public static boolean atLeastJava13() { return JAVA_CLASS_VERSION >= 57.0; }
    public static boolean atLeastJava14() { return JAVA_CLASS_VERSION >= 58.0; }
    public static boolean atLeastJava15() { return JAVA_CLASS_VERSION >= 59.0; }
    public static boolean atLeastJava16() { return JAVA_CLASS_VERSION >= 60.0; }
    public static boolean atLeastJava19() { return JAVA_CLASS_VERSION >= 63.0; }
    public static boolean atLeastJava20() { return JAVA_CLASS_VERSION >= 64.0; }

    /**
     * Collects all JSR166 unit tests as one suite.
     */
    public static Test suite() {
        // Java7+ test classes
        TestSuite suite = newTestSuite(
            ForkJoinPoolTest.suite(),
            ForkJoinTaskTest.suite(),
            RecursiveActionTest.suite(),
            RecursiveTaskTest.suite(),
            LinkedTransferQueueTest.suite(),
            PhaserTest.suite(),
            ThreadLocalRandomTest.suite(),
            AbstractExecutorServiceTest.suite(),
            AbstractQueueTest.suite(),
            AbstractQueuedSynchronizerTest.suite(),
            AbstractQueuedLongSynchronizerTest.suite(),
            ArrayBlockingQueueTest.suite(),
            ArrayDequeTest.suite(),
            ArrayListTest.suite(),
            AtomicBooleanTest.suite(),
            AtomicIntegerArrayTest.suite(),
            AtomicIntegerFieldUpdaterTest.suite(),
            AtomicIntegerTest.suite(),
            AtomicLongArrayTest.suite(),
            AtomicLongFieldUpdaterTest.suite(),
            AtomicLongTest.suite(),
            AtomicMarkableReferenceTest.suite(),
            AtomicReferenceArrayTest.suite(),
            AtomicReferenceFieldUpdaterTest.suite(),
            AtomicReferenceTest.suite(),
            AtomicStampedReferenceTest.suite(),
            ConcurrentHashMapTest.suite(),
            ConcurrentLinkedDequeTest.suite(),
            ConcurrentLinkedQueueTest.suite(),
            ConcurrentSkipListMapTest.suite(),
            ConcurrentSkipListSubMapTest.suite(),
            ConcurrentSkipListSetTest.suite(),
            ConcurrentSkipListSubSetTest.suite(),
            CopyOnWriteArrayListTest.suite(),
            CopyOnWriteArraySetTest.suite(),
            CountDownLatchTest.suite(),
            CountedCompleterTest.suite(),
            CyclicBarrierTest.suite(),
            DelayQueueTest.suite(),
            EntryTest.suite(),
            ExchangerTest.suite(),
            ExecutorsTest.suite(),
            ExecutorCompletionServiceTest.suite(),
            FutureTaskTest.suite(),
            HashtableTest.suite(),
            LinkedBlockingDequeTest.suite(),
            LinkedBlockingQueueTest.suite(),
            LinkedListTest.suite(),
            LockSupportTest.suite(),
            PriorityBlockingQueueTest.suite(),
            PriorityQueueTest.suite(),
            ReentrantLockTest.suite(),
            ReentrantReadWriteLockTest.suite(),
            ScheduledExecutorTest.suite(),
            ScheduledExecutorSubclassTest.suite(),
            SemaphoreTest.suite(),
            SynchronousQueueTest.suite(),
            ThreadLocalTest.suite(),
            ThreadPoolExecutorTest.suite(),
            ThreadPoolExecutorSubclassTest.suite(),
            ThreadTest.suite(),
            TimeUnitTest.suite(),
            TreeMapTest.suite(),
            TreeSetTest.suite(),
            TreeSubMapTest.suite(),
            TreeSubSetTest.suite(),
            VectorTest.suite());

        // Java8+ test classes
        if (atLeastJava8()) {
            String[] java8TestClassNames = {
                "ArrayDeque8Test",
                "Atomic8Test",
                "CompletableFutureTest",
                "ConcurrentHashMap8Test",
                "CountedCompleter8Test",
                "DoubleAccumulatorTest",
                "DoubleAdderTest",
                "ForkJoinPool8Test",
                "ForkJoinTask8Test",
                "HashMapTest",
                "LinkedBlockingDeque8Test",
                "LinkedBlockingQueue8Test",
                "LinkedHashMapTest",
                "LongAccumulatorTest",
                "LongAdderTest",
                "SplittableRandomTest",
                "StampedLockTest",
                "SubmissionPublisherTest",
                "ThreadLocalRandom8Test",
                "TimeUnit8Test",
            };
            addNamedTestClasses(suite, java8TestClassNames);
        }

        // Java9+ test classes
        if (atLeastJava9()) {
            String[] java9TestClassNames = {
                "AtomicBoolean9Test",
                "AtomicInteger9Test",
                "AtomicIntegerArray9Test",
                "AtomicLong9Test",
                "AtomicLongArray9Test",
                "AtomicReference9Test",
                "AtomicReferenceArray9Test",
                "ExecutorCompletionService9Test",
                "ForkJoinPool9Test",
            };
            addNamedTestClasses(suite, java9TestClassNames);
        }

        if (atLeastJava19()) {
            String[] java19TestClassNames = {
                "ForkJoinPool19Test",
            };
            addNamedTestClasses(suite, java19TestClassNames);
        }

        if (atLeastJava20()) {
            String[] java20TestClassNames = {
                "ForkJoinPool20Test",
                "SynchronousQueue20Test",
            };
            addNamedTestClasses(suite, java20TestClassNames);
        }

        return suite;
    }

    /** Returns list of junit-style test method names in given class. */
    public static ArrayList<String> testMethodNames(Class<?> testClass) {
        Method[] methods = testClass.getDeclaredMethods();
        ArrayList<String> names = new ArrayList<>(methods.length);
        for (Method method : methods) {
            if (method.getName().startsWith("test")
                && Modifier.isPublic(method.getModifiers())
                // method.getParameterCount() requires jdk8+
                && method.getParameterTypes().length == 0) {
                names.add(method.getName());
            }
        }
        return names;
    }

    /**
     * Returns junit-style testSuite for the given test class, but
     * parameterized by passing extra data to each test.
     */
    public static <ExtraData> Test parameterizedTestSuite
        (Class<? extends JSR166TestCase> testClass,
         Class<ExtraData> dataClass,
         ExtraData data) {
        try {
            TestSuite suite = new TestSuite();
            Constructor c =
                testClass.getDeclaredConstructor(dataClass, String.class);
            for (String methodName : testMethodNames(testClass))
                suite.addTest((Test) c.newInstance(data, methodName));
            return suite;
        } catch (ReflectiveOperationException e) {
            throw new AssertionError(e);
        }
    }

    /**
     * Returns junit-style testSuite for the jdk8 extension of the
     * given test class, but parameterized by passing extra data to
     * each test.  Uses reflection to allow compilation in jdk7.
     */
    public static <ExtraData> Test jdk8ParameterizedTestSuite
        (Class<? extends JSR166TestCase> testClass,
         Class<ExtraData> dataClass,
         ExtraData data) {
        if (atLeastJava8()) {
            String name = testClass.getName();
            String name8 = name.replaceAll("Test$", "8Test");
            if (name.equals(name8)) throw new AssertionError(name);
            try {
                return (Test)
                    Class.forName(name8)
                    .getMethod("testSuite", dataClass)
                    .invoke(null, data);
            } catch (ReflectiveOperationException e) {
                throw new AssertionError(e);
            }
        } else {
            return new TestSuite();
        }
    }

    // Delays for timing-dependent tests, in milliseconds.

    public static long SHORT_DELAY_MS;
    public static long SMALL_DELAY_MS;
    public static long MEDIUM_DELAY_MS;
    public static long LONG_DELAY_MS;

    /**
     * A delay significantly longer than LONG_DELAY_MS.
     * Use this in a thread that is waited for via awaitTermination(Thread).
     */
    public static long LONGER_DELAY_MS;

    private static final long RANDOM_TIMEOUT;
    private static final long RANDOM_EXPIRED_TIMEOUT;
    private static final TimeUnit RANDOM_TIMEUNIT;
    static {
        ThreadLocalRandom rnd = ThreadLocalRandom.current();
        long[] timeouts = { Long.MIN_VALUE, -1, 0, 1, Long.MAX_VALUE };
        RANDOM_TIMEOUT = timeouts[rnd.nextInt(timeouts.length)];
        RANDOM_EXPIRED_TIMEOUT = timeouts[rnd.nextInt(3)];
        TimeUnit[] timeUnits = TimeUnit.values();
        RANDOM_TIMEUNIT = timeUnits[rnd.nextInt(timeUnits.length)];
    }

    /**
     * Returns a timeout for use when any value at all will do.
     */
    static long randomTimeout() { return RANDOM_TIMEOUT; }

    /**
     * Returns a timeout that means "no waiting", i.e. not positive.
     */
    static long randomExpiredTimeout() { return RANDOM_EXPIRED_TIMEOUT; }

    /**
     * Returns a random non-null TimeUnit.
     */
    static TimeUnit randomTimeUnit() { return RANDOM_TIMEUNIT; }

    /**
     * Returns a random boolean; a "coin flip".
     */
    static boolean randomBoolean() {
        return ThreadLocalRandom.current().nextBoolean();
    }

    /**
     * Returns a random element from given choices.
     */
    <T> T chooseRandomly(List<T> choices) {
        return choices.get(ThreadLocalRandom.current().nextInt(choices.size()));
    }

    /**
     * Returns a random element from given choices.
     */
    @SuppressWarnings("unchecked")
    <T> T chooseRandomly(T... choices) {
        return choices[ThreadLocalRandom.current().nextInt(choices.length)];
    }

    /**
     * Returns the shortest timed delay. This can be scaled up for
     * slow machines using the jsr166.delay.factor system property,
     * or via jtreg's -timeoutFactor: flag.
     * https://openjdk.org/jtreg/command-help.html
     */
    protected long getShortDelay() {
        return (long) (50 * delayFactor);
    }

    /**
     * Sets delays as multiples of SHORT_DELAY.
     */
    protected void setDelays() {
        SHORT_DELAY_MS = getShortDelay();
        SMALL_DELAY_MS  = SHORT_DELAY_MS * 5;
        MEDIUM_DELAY_MS = SHORT_DELAY_MS * 10;
        LONG_DELAY_MS   = SHORT_DELAY_MS * 200;
        LONGER_DELAY_MS = 2 * LONG_DELAY_MS;
    }

    private static final long TIMEOUT_DELAY_MS
        = (long) (12.0 * Math.cbrt(delayFactor));

    /**
     * Returns a timeout in milliseconds to be used in tests that verify
     * that operations block or time out.  We want this to be longer
     * than the OS scheduling quantum, but not too long, so don't scale
     * linearly with delayFactor; we use "crazy" cube root instead.
     */
    static long timeoutMillis() {
        return TIMEOUT_DELAY_MS;
    }

    /**
     * Returns a new Date instance representing a time at least
     * delayMillis milliseconds in the future.
     */
    Date delayedDate(long delayMillis) {
        // Add 1 because currentTimeMillis is known to round into the past.
        return new Date(System.currentTimeMillis() + delayMillis + 1);
    }

    /**
     * The first exception encountered if any threadAssertXXX method fails.
     */
    private final AtomicReference<Throwable> threadFailure
        = new AtomicReference<>(null);

    /**
     * Records an exception so that it can be rethrown later in the test
     * harness thread, triggering a test case failure.  Only the first
     * failure is recorded; subsequent calls to this method from within
     * the same test have no effect.
     */
    public void threadRecordFailure(Throwable t) {
        System.err.println(t);
        if (threadFailure.compareAndSet(null, t))
            dumpTestThreads();
    }

    public void setUp() {
        setDelays();
    }

    void tearDownFail(String format, Object... args) {
        String msg = toString() + ": " + String.format(format, args);
        System.err.println(msg);
        dumpTestThreads();
        throw new AssertionError(msg);
    }

    /**
     * Extra checks that get done for all test cases.
     *
     * Triggers test case failure if any thread assertions have failed,
     * by rethrowing, in the test harness thread, any exception recorded
     * earlier by threadRecordFailure.
     *
     * Triggers test case failure if interrupt status is set in the main thread.
     */
    public void tearDown() throws Exception {
        Throwable t = threadFailure.getAndSet(null);
        if (t != null) {
            if (t instanceof Error)
                throw (Error) t;
            else if (t instanceof RuntimeException)
                throw (RuntimeException) t;
            else if (t instanceof Exception)
                throw (Exception) t;
            else
                throw new AssertionError(t.toString(), t);
        }

        if (Thread.interrupted())
            tearDownFail("interrupt status set in main thread");

        checkForkJoinPoolThreadLeaks();
    }

    /**
     * Finds missing PoolCleaners
     */
    void checkForkJoinPoolThreadLeaks() throws InterruptedException {
        Thread[] survivors = new Thread[7];
        int count = Thread.enumerate(survivors);
        for (int i = 0; i < count; i++) {
            Thread thread = survivors[i];
            String name = thread.getName();
            if (name.startsWith("ForkJoinPool-")) {
                // give thread some time to terminate
                thread.join(LONG_DELAY_MS);
                if (thread.isAlive())
                    tearDownFail("Found leaked ForkJoinPool thread thread=%s",
                                 thread);
            }
        }

        if (!ForkJoinPool.commonPool()
            .awaitQuiescence(LONG_DELAY_MS, MILLISECONDS))
            tearDownFail("ForkJoin common pool thread stuck");
    }

    /**
     * Just like fail(reason), but additionally recording (using
     * threadRecordFailure) any AssertionError thrown, so that the
     * current testcase will fail.
     */
    public void threadFail(String reason) {
        try {
            fail(reason);
        } catch (AssertionError fail) {
            threadRecordFailure(fail);
            throw fail;
        }
    }

    /**
     * Just like assertTrue(b), but additionally recording (using
     * threadRecordFailure) any AssertionError thrown, so that the
     * current testcase will fail.
     */
    public void threadAssertTrue(boolean b) {
        try {
            assertTrue(b);
        } catch (AssertionError fail) {
            threadRecordFailure(fail);
            throw fail;
        }
    }

    /**
     * Just like assertFalse(b), but additionally recording (using
     * threadRecordFailure) any AssertionError thrown, so that the
     * current testcase will fail.
     */
    public void threadAssertFalse(boolean b) {
        try {
            assertFalse(b);
        } catch (AssertionError fail) {
            threadRecordFailure(fail);
            throw fail;
        }
    }

    /**
     * Just like assertNull(x), but additionally recording (using
     * threadRecordFailure) any AssertionError thrown, so that the
     * current testcase will fail.
     */
    public void threadAssertNull(Object x) {
        try {
            assertNull(x);
        } catch (AssertionError fail) {
            threadRecordFailure(fail);
            throw fail;
        }
    }

    /**
     * Just like assertEquals(x, y), but additionally recording (using
     * threadRecordFailure) any AssertionError thrown, so that the
     * current testcase will fail.
     */
    public void threadAssertEquals(long x, long y) {
        try {
            assertEquals(x, y);
        } catch (AssertionError fail) {
            threadRecordFailure(fail);
            throw fail;
        }
    }

    /**
     * Just like assertEquals(x, y), but additionally recording (using
     * threadRecordFailure) any AssertionError thrown, so that the
     * current testcase will fail.
     */
    public void threadAssertEquals(Object x, Object y) {
        try {
            assertEquals(x, y);
        } catch (AssertionError fail) {
            threadRecordFailure(fail);
            throw fail;
        } catch (Throwable fail) {
            threadUnexpectedException(fail);
        }
    }

    /**
     * Just like assertSame(x, y), but additionally recording (using
     * threadRecordFailure) any AssertionError thrown, so that the
     * current testcase will fail.
     */
    public void threadAssertSame(Object x, Object y) {
        try {
            assertSame(x, y);
        } catch (AssertionError fail) {
            threadRecordFailure(fail);
            throw fail;
        }
    }

    /**
     * Calls threadFail with message "should throw exception".
     */
    public void threadShouldThrow() {
        threadFail("should throw exception");
    }

    /**
     * Calls threadFail with message "should throw" + exceptionName.
     */
    public void threadShouldThrow(String exceptionName) {
        threadFail("should throw " + exceptionName);
    }

    /**
     * Records the given exception using {@link #threadRecordFailure},
     * then rethrows the exception, wrapping it in an AssertionError
     * if necessary.
     */
    public void threadUnexpectedException(Throwable t) {
        threadRecordFailure(t);
        t.printStackTrace();
        if (t instanceof RuntimeException)
            throw (RuntimeException) t;
        else if (t instanceof Error)
            throw (Error) t;
        else
            throw new AssertionError("unexpected exception: " + t, t);
    }

    /**
     * Delays, via Thread.sleep, for the given millisecond delay, but
     * if the sleep is shorter than specified, may re-sleep or yield
     * until time elapses.  Ensures that the given time, as measured
     * by System.nanoTime(), has elapsed.
     */
    static void delay(long millis) throws InterruptedException {
        long nanos = millis * (1000 * 1000);
        final long wakeupTime = System.nanoTime() + nanos;
        do {
            if (millis > 0L)
                Thread.sleep(millis);
            else // too short to sleep
                Thread.yield();
            nanos = wakeupTime - System.nanoTime();
            millis = nanos / (1000 * 1000);
        } while (nanos >= 0L);
    }

    /**
     * Allows use of try-with-resources with per-test thread pools.
     */
    class PoolCleaner implements AutoCloseable {
        private final ExecutorService pool;
        public PoolCleaner(ExecutorService pool) { this.pool = pool; }
        public void close() { joinPool(pool); }
    }

    /**
     * An extension of PoolCleaner that has an action to release the pool.
     */
    class PoolCleanerWithReleaser extends PoolCleaner {
        private final Runnable releaser;
        public PoolCleanerWithReleaser(ExecutorService pool, Runnable releaser) {
            super(pool);
            this.releaser = releaser;
        }
        public void close() {
            try {
                releaser.run();
            } finally {
                super.close();
            }
        }
    }

    PoolCleaner cleaner(ExecutorService pool) {
        return new PoolCleaner(pool);
    }

    PoolCleaner cleaner(ExecutorService pool, Runnable releaser) {
        return new PoolCleanerWithReleaser(pool, releaser);
    }

    PoolCleaner cleaner(ExecutorService pool, CountDownLatch latch) {
        return new PoolCleanerWithReleaser(pool, releaser(latch));
    }

    Runnable releaser(final CountDownLatch latch) {
        return new Runnable() { public void run() {
            do { latch.countDown(); }
            while (latch.getCount() > 0);
        }};
    }

    PoolCleaner cleaner(ExecutorService pool, AtomicBoolean flag) {
        return new PoolCleanerWithReleaser(pool, releaser(flag));
    }

    Runnable releaser(final AtomicBoolean flag) {
        return new Runnable() { public void run() { flag.set(true); }};
    }

    /**
     * Waits out termination of a thread pool or fails doing so.
     */
    void joinPool(ExecutorService pool) {
        try {
            pool.shutdown();
            if (!pool.awaitTermination(20 * LONG_DELAY_MS, MILLISECONDS)) {
                try {
                    threadFail("ExecutorService " + pool +
                               " did not terminate in a timely manner");
                } finally {
                    // last resort, for the benefit of subsequent tests
                    pool.shutdownNow();
                    pool.awaitTermination(MEDIUM_DELAY_MS, MILLISECONDS);
                }
            }
        } catch (SecurityException ok) {
            // Allowed in case test doesn't have privs
        } catch (InterruptedException fail) {
            threadFail("Unexpected InterruptedException");
        }
    }

    /**
     * Like Runnable, but with the freedom to throw anything.
     * junit folks had the same idea:
     * http://junit.org/junit5/docs/snapshot/api/org/junit/gen5/api/Executable.html
     */
    interface Action { public void run() throws Throwable; }

    /**
     * Runs all the given actions in parallel, failing if any fail.
     * Useful for running multiple variants of tests that are
     * necessarily individually slow because they must block.
     */
    void testInParallel(Action ... actions) {
        ExecutorService pool = Executors.newCachedThreadPool();
        try (PoolCleaner cleaner = cleaner(pool)) {
            ArrayList<Future<?>> futures = new ArrayList<>(actions.length);
            for (final Action action : actions)
                futures.add(pool.submit(new CheckedRunnable() {
                    public void realRun() throws Throwable { action.run();}}));
            for (Future<?> future : futures)
                try {
                    assertNull(future.get(LONG_DELAY_MS, MILLISECONDS));
                } catch (ExecutionException ex) {
                    threadUnexpectedException(ex.getCause());
                } catch (Exception ex) {
                    threadUnexpectedException(ex);
                }
        }
    }

    /** Returns true if thread info might be useful in a thread dump. */
    static boolean threadOfInterest(ThreadInfo info) {
        final String name = info.getThreadName();
        String lockName;
        if (name == null)
            return true;
        if (name.equals("Signal Dispatcher")
            || name.equals("WedgedTestDetector"))
            return false;
        if (name.equals("Reference Handler")) {
            // Reference Handler stacktrace changed in JDK-8156500
            StackTraceElement[] stackTrace; String methodName;
            if ((stackTrace = info.getStackTrace()) != null
                && stackTrace.length > 0
                && (methodName = stackTrace[0].getMethodName()) != null
                && methodName.equals("waitForReferencePendingList"))
                return false;
            // jdk8 Reference Handler stacktrace
            if ((lockName = info.getLockName()) != null
                && lockName.startsWith("java.lang.ref"))
                return false;
        }
        if ((name.equals("Finalizer") || name.equals("Common-Cleaner"))
            && (lockName = info.getLockName()) != null
            && lockName.startsWith("java.lang.ref"))
            return false;
        if (name.startsWith("ForkJoinPool.commonPool-worker")
            && (lockName = info.getLockName()) != null
            && lockName.startsWith("java.util.concurrent.ForkJoinPool"))
            return false;
        return true;
    }

    /**
     * A debugging tool to print stack traces of most threads, as jstack does.
     * Uninteresting threads are filtered out.
     */
    @SuppressWarnings("removal")
    static void dumpTestThreads() {
        System.err.println("------ stacktrace dump start ------");
        for (ThreadInfo info : THREAD_MXBEAN.dumpAllThreads(true, true))
            if (threadOfInterest(info))
                System.err.print(info);
        System.err.println("------ stacktrace dump end ------");
    }

    /**
     * Checks that thread eventually enters the expected blocked thread state.
     */
    void assertThreadBlocks(Thread thread, Thread.State expected) {
        // always sleep at least 1 ms, with high probability avoiding
        // transitory states
        for (long retries = LONG_DELAY_MS * 3 / 4; retries-->0; ) {
            try { delay(1); }
            catch (InterruptedException fail) {
                throw new AssertionError("Unexpected InterruptedException", fail);
            }
            Thread.State s = thread.getState();
            if (s == expected)
                return;
            else if (s == Thread.State.TERMINATED)
                fail("Unexpected thread termination");
        }
        fail("timed out waiting for thread to enter thread state " + expected);
    }

    /**
     * Returns the thread's blocker's class name, if any, else null.
     */
    String blockerClassName(Thread thread) {
        ThreadInfo threadInfo; LockInfo lockInfo;
        if ((threadInfo = THREAD_MXBEAN.getThreadInfo(thread.getId(), 0)) != null
            && (lockInfo = threadInfo.getLockInfo()) != null)
            return lockInfo.getClassName();
        return null;
    }

    /**
     * Checks that future.get times out, with the default timeout of
     * {@code timeoutMillis()}.
     */
    void assertFutureTimesOut(Future<?> future) {
        assertFutureTimesOut(future, timeoutMillis());
    }

    /**
     * Checks that future.get times out, with the given millisecond timeout.
     */
    void assertFutureTimesOut(Future<?> future, long timeoutMillis) {
        long startTime = System.nanoTime();
        try {
            future.get(timeoutMillis, MILLISECONDS);
            shouldThrow();
        } catch (TimeoutException success) {
        } catch (Exception fail) {
            threadUnexpectedException(fail);
        }
        assertTrue(millisElapsedSince(startTime) >= timeoutMillis);
        assertFalse(future.isDone());
    }

    /**
     * Fails with message "should throw exception".
     */
    public void shouldThrow() {
        fail("Should throw exception");
    }

    /**
     * Fails with message "should throw " + exceptionName.
     */
    public void shouldThrow(String exceptionName) {
        fail("Should throw " + exceptionName);
    }

    /**
     * The maximum number of consecutive spurious wakeups we should
     * tolerate (from APIs like LockSupport.park) before failing a test.
     */
    static final int MAX_SPURIOUS_WAKEUPS = 10;

    /**
     * The number of elements to place in collections, arrays, etc.
     * Must be at least ten;
     */
    public static final int SIZE = 32;

    static Item[] seqItems(int size) {
        Item[] s = new Item[size];
        for (int i = 0; i < size; ++i)
            s[i] = new Item(i);
        return s;
    }
    static Item[] negativeSeqItems(int size) {
        Item[] s = new Item[size];
        for (int i = 0; i < size; ++i)
            s[i] = new Item(-i);
        return s;
    }

    // Many tests rely on defaultItems all being sequential nonnegative
    public static final Item[] defaultItems = seqItems(SIZE);

    static Item itemFor(int i) { // check cache for defaultItems
        Item[] items = defaultItems;
        return (i >= 0 && i < items.length) ? items[i] : new Item(i);
    }

    public static final Item zero  = defaultItems[0];
    public static final Item one   = defaultItems[1];
    public static final Item two   = defaultItems[2];
    public static final Item three = defaultItems[3];
    public static final Item four  = defaultItems[4];
    public static final Item five  = defaultItems[5];
    public static final Item six   = defaultItems[6];
    public static final Item seven = defaultItems[7];
    public static final Item eight = defaultItems[8];
    public static final Item nine  = defaultItems[9];
    public static final Item ten   = defaultItems[10];

    public static final Item[] negativeItems = negativeSeqItems(SIZE);

    public static final Item minusOne   = negativeItems[1];
    public static final Item minusTwo   = negativeItems[2];
    public static final Item minusThree = negativeItems[3];
    public static final Item minusFour  = negativeItems[4];
    public static final Item minusFive  = negativeItems[5];
    public static final Item minusSix   = negativeItems[6];
    public static final Item minusSeven = negativeItems[7];
    public static final Item minusEight = negativeItems[8];
    public static final Item minusNone  = negativeItems[9];
    public static final Item minusTen   = negativeItems[10];

    // elements expected to be missing
    public static final Item fortytwo = new Item(42);
    public static final Item eightysix = new Item(86);
    public static final Item ninetynine = new Item(99);

    // Interop across Item, int

    static void mustEqual(Item x, Item y) {
        if (x != y)
            assertEquals(x.value, y.value);
    }
    static void mustEqual(Item x, int y) {
        assertEquals(x.value, y);
    }
    static void mustEqual(int x, Item y) {
        assertEquals(x, y.value);
    }
    static void mustEqual(int x, int y) {
        assertEquals(x, y);
    }
    static void mustEqual(Object x, Object y) {
        if (x != y)
            assertEquals(x, y);
    }
    static void mustEqual(int x, Object y) {
        if (y instanceof Item)
            assertEquals(x, ((Item)y).value);
        else fail();
    }
    static void mustEqual(Object x, int y) {
        if (x instanceof Item)
            assertEquals(((Item)x).value, y);
        else fail();
    }
    static void mustEqual(boolean x, boolean y) {
        assertEquals(x, y);
    }
    static void mustEqual(long x, long y) {
        assertEquals(x, y);
    }
    static void mustEqual(double x, double y) {
        assertEquals(x, y);
    }
    static void mustContain(Collection<Item> c, int i) {
        assertTrue(c.contains(itemFor(i)));
    }
    static void mustContain(Collection<Item> c, Item i) {
        assertTrue(c.contains(i));
    }
    static void mustNotContain(Collection<Item> c, int i) {
        assertFalse(c.contains(itemFor(i)));
    }
    static void mustNotContain(Collection<Item> c, Item i) {
        assertFalse(c.contains(i));
    }
    static void mustRemove(Collection<Item> c, int i) {
        assertTrue(c.remove(itemFor(i)));
    }
    static void mustRemove(Collection<Item> c, Item i) {
        assertTrue(c.remove(i));
    }
    static void mustNotRemove(Collection<Item> c, int i) {
        assertFalse(c.remove(itemFor(i)));
    }
    static void mustNotRemove(Collection<Item> c, Item i) {
        assertFalse(c.remove(i));
    }
    static void mustAdd(Collection<Item> c, int i) {
        assertTrue(c.add(itemFor(i)));
    }
    static void mustAdd(Collection<Item> c, Item i) {
        assertTrue(c.add(i));
    }
    static void mustOffer(Queue<Item> c, int i) {
        assertTrue(c.offer(itemFor(i)));
    }
    static void mustOffer(Queue<Item> c, Item i) {
        assertTrue(c.offer(i));
    }

    /**
     * Sleeps until the given time has elapsed.
     * Throws AssertionError if interrupted.
     */
    static void sleep(long millis) {
        try {
            delay(millis);
        } catch (InterruptedException fail) {
            throw new AssertionError("Unexpected InterruptedException", fail);
        }
    }

    /**
     * Spin-waits up to the specified number of milliseconds for the given
     * thread to enter a wait state: BLOCKED, WAITING, or TIMED_WAITING.
     * @param waitingForGodot if non-null, an additional condition to satisfy
     */
    void waitForThreadToEnterWaitState(Thread thread, long timeoutMillis,
                                       Callable<Boolean> waitingForGodot) {
        for (long startTime = 0L;;) {
            switch (thread.getState()) {
            default: break;
            case BLOCKED: case WAITING: case TIMED_WAITING:
                try {
                    if (waitingForGodot == null || waitingForGodot.call())
                        return;
                } catch (Throwable fail) { threadUnexpectedException(fail); }
                break;
            case TERMINATED:
                fail("Unexpected thread termination");
            }

            if (startTime == 0L)
                startTime = System.nanoTime();
            else if (millisElapsedSince(startTime) > timeoutMillis) {
                assertTrue(thread.isAlive());
                if (waitingForGodot == null
                    || thread.getState() == Thread.State.RUNNABLE)
                    fail("timed out waiting for thread to enter wait state");
                else
                    fail("timed out waiting for condition, thread state="
                         + thread.getState());
            }
            Thread.yield();
        }
    }

    /**
     * Spin-waits up to the specified number of milliseconds for the given
     * thread to enter a wait state: BLOCKED, WAITING, or TIMED_WAITING.
     */
    void waitForThreadToEnterWaitState(Thread thread, long timeoutMillis) {
        waitForThreadToEnterWaitState(thread, timeoutMillis, null);
    }

    /**
     * Spin-waits up to LONG_DELAY_MS milliseconds for the given thread to
     * enter a wait state: BLOCKED, WAITING, or TIMED_WAITING.
     */
    void waitForThreadToEnterWaitState(Thread thread) {
        waitForThreadToEnterWaitState(thread, LONG_DELAY_MS, null);
    }

    /**
     * Spin-waits up to LONG_DELAY_MS milliseconds for the given thread to
     * enter a wait state: BLOCKED, WAITING, or TIMED_WAITING,
     * and additionally satisfy the given condition.
     */
    void waitForThreadToEnterWaitState(Thread thread,
                                       Callable<Boolean> waitingForGodot) {
        waitForThreadToEnterWaitState(thread, LONG_DELAY_MS, waitingForGodot);
    }

    /**
     * Spin-waits up to LONG_DELAY_MS milliseconds for the current thread to
     * be interrupted.  Clears the interrupt status before returning.
     */
    void awaitInterrupted() {
        for (long startTime = 0L; !Thread.interrupted(); ) {
            if (startTime == 0L)
                startTime = System.nanoTime();
            else if (millisElapsedSince(startTime) > LONG_DELAY_MS)
                fail("timed out waiting for thread interrupt");
            Thread.yield();
        }
    }

    /**
     * Returns the number of milliseconds since time given by
     * startNanoTime, which must have been previously returned from a
     * call to {@link System#nanoTime()}.
     */
    static long millisElapsedSince(long startNanoTime) {
        return NANOSECONDS.toMillis(System.nanoTime() - startNanoTime);
    }

    /**
     * Checks that timed f.get() returns the expected value, and does not
     * wait for the timeout to elapse before returning.
     */
    <T> void checkTimedGet(Future<T> f, T expectedValue, long timeoutMillis) {
        long startTime = System.nanoTime();
        T actual = null;
        try {
            actual = f.get(timeoutMillis, MILLISECONDS);
        } catch (Throwable fail) { threadUnexpectedException(fail); }
        assertEquals(expectedValue, actual);
        if (millisElapsedSince(startTime) > timeoutMillis/2)
            throw new AssertionError("timed get did not return promptly");
    }

    <T> void checkTimedGet(Future<T> f, T expectedValue) {
        checkTimedGet(f, expectedValue, LONG_DELAY_MS);
    }

    // Avoids unwanted interrupts when run inder jtreg
    static ThreadGroup topThreadGroup() {
        for (ThreadGroup g = Thread.currentThread().getThreadGroup(), p; ; g = p)
            if ((p = g.getParent()) == null)
                return g;
    }
    static final ThreadGroup jsr166TestThreadGroup =
        new ThreadGroup(topThreadGroup(), "jsr1666TestThreadGroup");

    /**
     * Returns a new started daemon Thread running the given runnable.
     */
    Thread newStartedThread(Runnable runnable) {
        Thread t = new Thread(jsr166TestThreadGroup, runnable);
        t.setDaemon(true);
        t.start();
        return t;
    }

    /**
     * Returns a new started daemon Thread running the given action,
     * wrapped in a CheckedRunnable.
     */
    Thread newStartedThread(Action action) {
        return newStartedThread(checkedRunnable(action));
    }

    /**
     * Waits for the specified time (in milliseconds) for the thread
     * to terminate (using {@link Thread#join(long)}), else interrupts
     * the thread (in the hope that it may terminate later) and fails.
     */
    void awaitTermination(Thread thread, long timeoutMillis) {
        for (;;) { // ignore stray interrupts by test harness
            try {
                thread.join(timeoutMillis);
                break;
            } catch (InterruptedException ignore) {
            }
        }
        if (thread.getState() != Thread.State.TERMINATED) {
            String detail = String.format(
                    "timed out waiting for thread to terminate, thread=%s, state=%s" ,
                    thread, thread.getState());
            try {
                threadFail(detail);
            } finally {
                // Interrupt thread __after__ having reported its stack trace
                thread.interrupt();
            }
        }
    }

    /**
     * Waits for LONG_DELAY_MS milliseconds for the thread to
     * terminate (using {@link Thread#join(long)}), else interrupts
     * the thread (in the hope that it may terminate later) and fails.
     */
    void awaitTermination(Thread t) {
        awaitTermination(t, LONG_DELAY_MS);
    }

    // Some convenient Runnable classes

    public abstract class CheckedRunnable implements Runnable {
        protected abstract void realRun() throws Throwable;

        public final void run() {
            try {
                realRun();
            } catch (Throwable fail) {
                threadUnexpectedException(fail);
            }
        }
    }

    Runnable checkedRunnable(Action action) {
        return new CheckedRunnable() {
            public void realRun() throws Throwable {
                action.run();
            }};
    }

    public abstract class ThreadShouldThrow extends Thread {
        protected abstract void realRun() throws Throwable;

        final Class<?> exceptionClass;

        <T extends Throwable> ThreadShouldThrow(Class<T> exceptionClass) {
            this.exceptionClass = exceptionClass;
        }

        public final void run() {
            try {
                realRun();
            } catch (Throwable t) {
                if (! exceptionClass.isInstance(t))
                    threadUnexpectedException(t);
                return;
            }
            threadShouldThrow(exceptionClass.getSimpleName());
        }
    }

    public abstract class CheckedInterruptedRunnable implements Runnable {
        protected abstract void realRun() throws Throwable;

        public final void run() {
            try {
                realRun();
            } catch (InterruptedException success) {
                threadAssertFalse(Thread.interrupted());
                return;
            } catch (Throwable fail) {
                threadUnexpectedException(fail);
            }
            threadShouldThrow("InterruptedException");
        }
    }

    public abstract class CheckedCallable<T> implements Callable<T> {
        protected abstract T realCall() throws Throwable;

        public final T call() {
            try {
                return realCall();
            } catch (Throwable fail) {
                threadUnexpectedException(fail);
            }
            throw new AssertionError("unreached");
        }
    }

    public static class NoOpRunnable implements Runnable {
        public void run() {}
    }

    public static class NoOpCallable implements Callable<Object> {
        public Object call() { return Boolean.TRUE; }
    }

    public static final String TEST_STRING = "a test string";

    public static class StringTask implements Callable<String> {
        final String value;
        public StringTask() { this(TEST_STRING); }
        public StringTask(String value) { this.value = value; }
        public String call() { return value; }
    }

    public Callable<String> latchAwaitingStringTask(final CountDownLatch latch) {
        return new CheckedCallable<String>() {
            protected String realCall() {
                try {
                    latch.await();
                } catch (InterruptedException quittingTime) {}
                return TEST_STRING;
            }};
    }

    public Runnable countDowner(final CountDownLatch latch) {
        return new CheckedRunnable() {
            public void realRun() throws InterruptedException {
                latch.countDown();
            }};
    }

    class LatchAwaiter extends CheckedRunnable {
        static final int NEW = 0;
        static final int RUNNING = 1;
        static final int DONE = 2;
        final CountDownLatch latch;
        int state = NEW;
        LatchAwaiter(CountDownLatch latch) { this.latch = latch; }
        public void realRun() throws InterruptedException {
            state = 1;
            await(latch);
            state = 2;
        }
    }

    public LatchAwaiter awaiter(CountDownLatch latch) {
        return new LatchAwaiter(latch);
    }

    public void await(CountDownLatch latch, long timeoutMillis) {
        boolean timedOut = false;
        try {
            timedOut = !latch.await(timeoutMillis, MILLISECONDS);
        } catch (Throwable fail) {
            threadUnexpectedException(fail);
        }
        if (timedOut)
            fail("timed out waiting for CountDownLatch for "
                 + (timeoutMillis/1000) + " sec");
    }

    public void await(CountDownLatch latch) {
        await(latch, LONG_DELAY_MS);
    }

    public void await(Semaphore semaphore) {
        boolean timedOut = false;
        try {
            timedOut = !semaphore.tryAcquire(LONG_DELAY_MS, MILLISECONDS);
        } catch (Throwable fail) {
            threadUnexpectedException(fail);
        }
        if (timedOut)
            fail("timed out waiting for Semaphore for "
                 + (LONG_DELAY_MS/1000) + " sec");
    }

    public void await(CyclicBarrier barrier) {
        try {
            barrier.await(LONG_DELAY_MS, MILLISECONDS);
        } catch (Throwable fail) {
            threadUnexpectedException(fail);
        }
    }

//     /**
//      * Spin-waits up to LONG_DELAY_MS until flag becomes true.
//      */
//     public void await(AtomicBoolean flag) {
//         await(flag, LONG_DELAY_MS);
//     }

//     /**
//      * Spin-waits up to the specified timeout until flag becomes true.
//      */
//     public void await(AtomicBoolean flag, long timeoutMillis) {
//         long startTime = System.nanoTime();
//         while (!flag.get()) {
//             if (millisElapsedSince(startTime) > timeoutMillis)
//                 throw new AssertionError("timed out");
//             Thread.yield();
//         }
//     }

    public static class NPETask implements Callable<String> {
        public String call() { throw new NullPointerException(); }
    }

    public Runnable possiblyInterruptedRunnable(final long timeoutMillis) {
        return new CheckedRunnable() {
            protected void realRun() {
                try {
                    delay(timeoutMillis);
                } catch (InterruptedException ok) {}
            }};
    }

    /**
     * For use as ThreadFactory in constructors
     */
    public static class SimpleThreadFactory implements ThreadFactory {
        public Thread newThread(Runnable r) {
            return new Thread(r);
        }
    }

    public interface TrackedRunnable extends Runnable {
        boolean isDone();
    }

    public static class TrackedNoOpRunnable implements Runnable {
        public volatile boolean done = false;
        public void run() {
            done = true;
        }
    }

    /**
     * Analog of CheckedRunnable for RecursiveAction
     */
    public abstract class CheckedRecursiveAction extends RecursiveAction {
        protected abstract void realCompute() throws Throwable;

        @Override protected final void compute() {
            try {
                realCompute();
            } catch (CancellationException ex) {
                throw ex; // expected by some tests
            } catch (Throwable fail) {
                threadUnexpectedException(fail);
            }
        }
    }

    /**
     * Analog of CheckedCallable for RecursiveTask
     */
    public abstract class CheckedRecursiveTask<T> extends RecursiveTask<T> {
        protected abstract T realCompute() throws Throwable;

        @Override protected final T compute() {
            try {
                return realCompute();
            } catch (CancellationException ex) {
                throw ex;
            } catch (Throwable fail) {
                threadUnexpectedException(fail);
            }
            throw new AssertionError("unreached");
        }
    }

    /**
     * For use as RejectedExecutionHandler in constructors
     */
    public static class NoOpREHandler implements RejectedExecutionHandler {
        public void rejectedExecution(Runnable r,
                                      ThreadPoolExecutor executor) {}
    }

    /**
     * A CyclicBarrier that uses timed await and fails with
     * AssertionErrors instead of throwing checked exceptions.
     */
    public static class CheckedBarrier extends CyclicBarrier {
        public CheckedBarrier(int parties) { super(parties); }

        public int await() {
            try {
                return super.await(LONGER_DELAY_MS, MILLISECONDS);
            } catch (TimeoutException timedOut) {
                throw new AssertionError("timed out");
            } catch (Exception fail) {
                throw new AssertionError("Unexpected exception: " + fail, fail);
            }
        }
    }

    void checkEmpty(BlockingQueue<?> q) {
        try {
            assertTrue(q.isEmpty());
            assertEquals(0, q.size());
            assertNull(q.peek());
            assertNull(q.poll());
            assertNull(q.poll(randomExpiredTimeout(), randomTimeUnit()));
            assertEquals(q.toString(), "[]");
            assertTrue(Arrays.equals(q.toArray(), new Object[0]));
            assertFalse(q.iterator().hasNext());
            try {
                q.element();
                shouldThrow();
            } catch (NoSuchElementException success) {}
            try {
                q.iterator().next();
                shouldThrow();
            } catch (NoSuchElementException success) {}
            try {
                q.remove();
                shouldThrow();
            } catch (NoSuchElementException success) {}
        } catch (InterruptedException fail) { threadUnexpectedException(fail); }
    }

    void assertSerialEquals(Object x, Object y) {
        assertTrue(Arrays.equals(serialBytes(x), serialBytes(y)));
    }

    void assertNotSerialEquals(Object x, Object y) {
        assertFalse(Arrays.equals(serialBytes(x), serialBytes(y)));
    }

    byte[] serialBytes(Object o) {
        try {
            ByteArrayOutputStream bos = new ByteArrayOutputStream();
            ObjectOutputStream oos = new ObjectOutputStream(bos);
            oos.writeObject(o);
            oos.flush();
            oos.close();
            return bos.toByteArray();
        } catch (Throwable fail) {
            threadUnexpectedException(fail);
            return new byte[0];
        }
    }

    @SuppressWarnings("unchecked")
    void assertImmutable(Object o) {
        if (o instanceof Collection) {
            assertThrows(
                UnsupportedOperationException.class,
                () -> ((Collection) o).add(null));
        }
    }

    @SuppressWarnings("unchecked")
    <T> T serialClone(T o) {
        T clone = null;
        try {
            ObjectInputStream ois = new ObjectInputStream
                (new ByteArrayInputStream(serialBytes(o)));
            clone = (T) ois.readObject();
        } catch (Throwable fail) {
            threadUnexpectedException(fail);
        }
        if (o == clone) assertImmutable(o);
        else assertSame(o.getClass(), clone.getClass());
        return clone;
    }

    /**
     * A version of serialClone that leaves error handling (for
     * e.g. NotSerializableException) up to the caller.
     */
    @SuppressWarnings("unchecked")
    <T> T serialClonePossiblyFailing(T o)
        throws ReflectiveOperationException, java.io.IOException {
        ByteArrayOutputStream bos = new ByteArrayOutputStream();
        ObjectOutputStream oos = new ObjectOutputStream(bos);
        oos.writeObject(o);
        oos.flush();
        oos.close();
        ObjectInputStream ois = new ObjectInputStream
            (new ByteArrayInputStream(bos.toByteArray()));
        T clone = (T) ois.readObject();
        if (o == clone) assertImmutable(o);
        else assertSame(o.getClass(), clone.getClass());
        return clone;
    }

    /**
     * If o implements Cloneable and has a public clone method,
     * returns a clone of o, else null.
     */
    @SuppressWarnings("unchecked")
    <T> T cloneableClone(T o) {
        if (!(o instanceof Cloneable)) return null;
        final T clone;
        try {
            clone = (T) o.getClass().getMethod("clone").invoke(o);
        } catch (NoSuchMethodException ok) {
            return null;
        } catch (ReflectiveOperationException unexpected) {
            throw new Error(unexpected);
        }
        assertNotSame(o, clone); // not 100% guaranteed by spec
        assertSame(o.getClass(), clone.getClass());
        return clone;
    }

    public void assertThrows(Class<? extends Throwable> expectedExceptionClass,
                             Action... throwingActions) {
        for (Action throwingAction : throwingActions) {
            boolean threw = false;
            try { throwingAction.run(); }
            catch (Throwable t) {
                threw = true;
                if (!expectedExceptionClass.isInstance(t))
                    throw new AssertionError(
                            "Expected " + expectedExceptionClass.getName() +
                            ", got " + t.getClass().getName(),
                            t);
            }
            if (!threw)
                shouldThrow(expectedExceptionClass.getName());
        }
    }

    public void assertIteratorExhausted(Iterator<?> it) {
        try {
            it.next();
            shouldThrow();
        } catch (NoSuchElementException success) {}
        assertFalse(it.hasNext());
    }

    public <T> Callable<T> callableThrowing(final Exception ex) {
        return new Callable<T>() { public T call() throws Exception { throw ex; }};
    }

    public Runnable runnableThrowing(final RuntimeException ex) {
        return new Runnable() { public void run() { throw ex; }};
    }

    /** A reusable thread pool to be shared by tests. */
    static final ExecutorService cachedThreadPool =
        new ThreadPoolExecutor(0, Integer.MAX_VALUE,
                               1000L, MILLISECONDS,
                               new SynchronousQueue<Runnable>());

    static <T> void shuffle(T[] array) {
        Collections.shuffle(Arrays.asList(array), ThreadLocalRandom.current());
    }

    /**
     * Returns the same String as would be returned by {@link
     * Object#toString}, whether or not the given object's class
     * overrides toString().
     *
     * @see System#identityHashCode
     */
    static String identityString(Object x) {
        return x.getClass().getName()
            + "@" + Integer.toHexString(System.identityHashCode(x));
    }

    // --- Shared assertions for Executor tests ---

    /**
     * Returns maximum number of tasks that can be submitted to given
     * pool (with bounded queue) before saturation (when submission
     * throws RejectedExecutionException).
     */
    static final int saturatedSize(ThreadPoolExecutor pool) {
        BlockingQueue<Runnable> q = pool.getQueue();
        return pool.getMaximumPoolSize() + q.size() + q.remainingCapacity();
    }

    @SuppressWarnings("FutureReturnValueIgnored")
    void assertNullTaskSubmissionThrowsNullPointerException(Executor e) {
        try {
            e.execute((Runnable) null);
            shouldThrow();
        } catch (NullPointerException success) {}

        if (! (e instanceof ExecutorService)) return;
        ExecutorService es = (ExecutorService) e;
        try {
            es.submit((Runnable) null);
            shouldThrow();
        } catch (NullPointerException success) {}
        try {
            es.submit((Runnable) null, Boolean.TRUE);
            shouldThrow();
        } catch (NullPointerException success) {}
        try {
            es.submit((Callable<?>) null);
            shouldThrow();
        } catch (NullPointerException success) {}

        if (! (e instanceof ScheduledExecutorService)) return;
        ScheduledExecutorService ses = (ScheduledExecutorService) e;
        try {
            ses.schedule((Runnable) null,
                         randomTimeout(), randomTimeUnit());
            shouldThrow();
        } catch (NullPointerException success) {}
        try {
            ses.schedule((Callable<?>) null,
                         randomTimeout(), randomTimeUnit());
            shouldThrow();
        } catch (NullPointerException success) {}
        try {
            ses.scheduleAtFixedRate((Runnable) null,
                                    randomTimeout(), LONG_DELAY_MS, MILLISECONDS);
            shouldThrow();
        } catch (NullPointerException success) {}
        try {
            ses.scheduleWithFixedDelay((Runnable) null,
                                       randomTimeout(), LONG_DELAY_MS, MILLISECONDS);
            shouldThrow();
        } catch (NullPointerException success) {}
    }

    void setRejectedExecutionHandler(
        ThreadPoolExecutor p, RejectedExecutionHandler handler) {
        p.setRejectedExecutionHandler(handler);
        assertSame(handler, p.getRejectedExecutionHandler());
    }

    void assertTaskSubmissionsAreRejected(ThreadPoolExecutor p) {
        final RejectedExecutionHandler savedHandler = p.getRejectedExecutionHandler();
        final long savedTaskCount = p.getTaskCount();
        final long savedCompletedTaskCount = p.getCompletedTaskCount();
        final int savedQueueSize = p.getQueue().size();
        final boolean stock = (p.getClass().getClassLoader() == null);

        Runnable r = () -> {};
        Callable<Boolean> c = () -> Boolean.TRUE;

        class Recorder implements RejectedExecutionHandler {
            public volatile Runnable r = null;
            public volatile ThreadPoolExecutor p = null;
            public void reset() { r = null; p = null; }
            public void rejectedExecution(Runnable r, ThreadPoolExecutor p) {
                assertNull(this.r);
                assertNull(this.p);
                this.r = r;
                this.p = p;
            }
        }

        // check custom handler is invoked exactly once per task
        Recorder recorder = new Recorder();
        setRejectedExecutionHandler(p, recorder);
        for (int i = 2; i--> 0; ) {
            recorder.reset();
            p.execute(r);
            if (stock && p.getClass() == ThreadPoolExecutor.class)
                assertSame(r, recorder.r);
            assertSame(p, recorder.p);

            recorder.reset();
            assertFalse(p.submit(r).isDone());
            if (stock) assertTrue(!((FutureTask) recorder.r).isDone());
            assertSame(p, recorder.p);

            recorder.reset();
            assertFalse(p.submit(r, Boolean.TRUE).isDone());
            if (stock) assertTrue(!((FutureTask) recorder.r).isDone());
            assertSame(p, recorder.p);

            recorder.reset();
            assertFalse(p.submit(c).isDone());
            if (stock) assertTrue(!((FutureTask) recorder.r).isDone());
            assertSame(p, recorder.p);

            if (p instanceof ScheduledExecutorService) {
                ScheduledExecutorService s = (ScheduledExecutorService) p;
                ScheduledFuture<?> future;

                recorder.reset();
                future = s.schedule(r, randomTimeout(), randomTimeUnit());
                assertFalse(future.isDone());
                if (stock) assertTrue(!((FutureTask) recorder.r).isDone());
                assertSame(p, recorder.p);

                recorder.reset();
                future = s.schedule(c, randomTimeout(), randomTimeUnit());
                assertFalse(future.isDone());
                if (stock) assertTrue(!((FutureTask) recorder.r).isDone());
                assertSame(p, recorder.p);

                recorder.reset();
                future = s.scheduleAtFixedRate(r, randomTimeout(), LONG_DELAY_MS, MILLISECONDS);
                assertFalse(future.isDone());
                if (stock) assertTrue(!((FutureTask) recorder.r).isDone());
                assertSame(p, recorder.p);

                recorder.reset();
                future = s.scheduleWithFixedDelay(r, randomTimeout(), LONG_DELAY_MS, MILLISECONDS);
                assertFalse(future.isDone());
                if (stock) assertTrue(!((FutureTask) recorder.r).isDone());
                assertSame(p, recorder.p);
            }
        }

        // Checking our custom handler above should be sufficient, but
        // we add some integration tests of standard handlers.
        final AtomicReference<Thread> thread = new AtomicReference<>();
        final Runnable setThread = () -> thread.set(Thread.currentThread());

        setRejectedExecutionHandler(p, new ThreadPoolExecutor.AbortPolicy());
        try {
            p.execute(setThread);
            shouldThrow();
        } catch (RejectedExecutionException success) {}
        assertNull(thread.get());

        setRejectedExecutionHandler(p, new ThreadPoolExecutor.DiscardPolicy());
        p.execute(setThread);
        assertNull(thread.get());

        setRejectedExecutionHandler(p, new ThreadPoolExecutor.CallerRunsPolicy());
        p.execute(setThread);
        if (p.isShutdown())
            assertNull(thread.get());
        else
            assertSame(Thread.currentThread(), thread.get());

        setRejectedExecutionHandler(p, savedHandler);

        // check that pool was not perturbed by handlers
        assertEquals(savedTaskCount, p.getTaskCount());
        assertEquals(savedCompletedTaskCount, p.getCompletedTaskCount());
        assertEquals(savedQueueSize, p.getQueue().size());
    }

    void assertCollectionsEquals(Collection<?> x, Collection<?> y) {
        assertEquals(x, y);
        assertEquals(y, x);
        assertEquals(x.isEmpty(), y.isEmpty());
        assertEquals(x.size(), y.size());
        if (x instanceof List) {
            assertEquals(x.toString(), y.toString());
        }
        if (x instanceof List || x instanceof Set) {
            assertEquals(x.hashCode(), y.hashCode());
        }
        if (x instanceof List || x instanceof Deque) {
            assertTrue(Arrays.equals(x.toArray(), y.toArray()));
            assertTrue(Arrays.equals(x.toArray(new Object[0]),
                                     y.toArray(new Object[0])));
        }
    }

    /**
     * A weaker form of assertCollectionsEquals which does not insist
     * that the two collections satisfy Object#equals(Object), since
     * they may use identity semantics as Deques do.
     */
    void assertCollectionsEquivalent(Collection<?> x, Collection<?> y) {
        if (x instanceof List || x instanceof Set)
            assertCollectionsEquals(x, y);
        else {
            assertEquals(x.isEmpty(), y.isEmpty());
            assertEquals(x.size(), y.size());
            assertEquals(new HashSet<Object>(x), new HashSet<Object>(y));
            if (x instanceof Deque) {
                assertTrue(Arrays.equals(x.toArray(), y.toArray()));
                assertTrue(Arrays.equals(x.toArray(new Object[0]),
                                         y.toArray(new Object[0])));
            }
        }
    }
}<|MERGE_RESOLUTION|>--- conflicted
+++ resolved
@@ -43,18 +43,6 @@
  */
 
 /*
-<<<<<<< HEAD
-=======
- * @test id=security-manager
- * @summary Conformance testing variant of JSR-166 tck tests
- *          with java security manager set to allow.
- * @build *
- * @modules java.management java.base/jdk.internal.util
- * @run junit/othervm/timeout=1000 -Djava.security.manager=allow JSR166TestCase
- */
-
-/*
->>>>>>> 39c17b39
  * @test id=forkjoinpool-common-parallelism
  * @summary Test implementation details variant of JSR-166
  *          tck tests with ForkJoinPool common parallelism.
