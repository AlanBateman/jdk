--- conflicted
+++ resolved
@@ -35,13 +35,8 @@
   // Max size with JVMTI
   const static int InterpreterCodeSize = 230*K;
 
-<<<<<<< HEAD
-#endif // CPU_PPC_VM_TEMPLATEINTERPRETER_PPC_HPP
-=======
  public:
   // Support abs and sqrt like in compiler.
   // For others we can use a normal (native) entry.
   static bool math_entry_available(AbstractInterpreter::MethodKind kind);
-#endif // CPU_PPC_VM_TEMPLATEINTERPRETER_PPC_HPP
-
->>>>>>> 7ef8e195
+#endif // CPU_PPC_VM_TEMPLATEINTERPRETER_PPC_HPP