/*
 * Copyright (c) 2019, 2025, Oracle and/or its affiliates. All rights reserved.
 * DO NOT ALTER OR REMOVE COPYRIGHT NOTICES OR THIS FILE HEADER.
 *
 * This code is free software; you can redistribute it and/or modify it
 * under the terms of the GNU General Public License version 2 only, as
 * published by the Free Software Foundation.  Oracle designates this
 * particular file as subject to the "Classpath" exception as provided
 * by Oracle in the LICENSE file that accompanied this code.
 *
 * This code is distributed in the hope that it will be useful, but WITHOUT
 * ANY WARRANTY; without even the implied warranty of MERCHANTABILITY or
 * FITNESS FOR A PARTICULAR PURPOSE.  See the GNU General Public License
 * version 2 for more details (a copy is included in the LICENSE file that
 * accompanied this code).
 *
 * You should have received a copy of the GNU General Public License version
 * 2 along with this work; if not, write to the Free Software Foundation,
 * Inc., 51 Franklin St, Fifth Floor, Boston, MA 02110-1301 USA.
 *
 * Please contact Oracle, 500 Oracle Parkway, Redwood Shores, CA 94065 USA
 * or visit www.oracle.com if you need additional information or have any
 * questions.
 */

package jdk.internal.javac;

import java.lang.annotation.*;

/**
 * Indicates the API declaration in question is associated with a
 * <em>preview feature</em>. See JEP 12: "Preview Language and VM
 * Features" (https://openjdk.org/jeps/12).
 *
 * Note this internal annotation is handled specially by the javac compiler.
 * To work properly with {@code --release older-release}, it requires special
 * handling in {@code make/langtools/src/classes/build/tools/symbolgenerator/CreateSymbols.java}
 * and {@code src/jdk.compiler/share/classes/com/sun/tools/javac/jvm/ClassReader.java}.
 *
 * @since 14
 */
// Match the meaningful targets of java.lang.Deprecated, omit local
// variables and parameter declarations
@Target({ElementType.METHOD,
         ElementType.CONSTRUCTOR,
         ElementType.FIELD,
         ElementType.PACKAGE,
         ElementType.MODULE,
         ElementType.TYPE})
 // CLASS retention will hopefully be sufficient for the purposes at hand
@Retention(RetentionPolicy.CLASS)
// *Not* @Documented
public @interface PreviewFeature {
    /**
     * Name of the preview feature the annotated API is associated
     * with.
     */
    public Feature feature();

    public boolean reflective() default false;

    /**
     * Enum of preview features in the current release.
     * Values should be annotated with the feature's {@code JEP}.
     */
    public enum Feature {
        // The JDK build process involves creating an interim javac which is then
        // used to compile the rest of the JDK. The jdk.internal.javac.PreviewFeature
        // annotation from the current sources is used when compiling interim javac.
        // That's because the javac APIs of the current sources may be annotated with
        // this annotation and they may be using the enum constants of the current sources.
        // Furthermore, when compiling interim javac, the class files from the bootstrap JDK get
        // used and those may also contain the PreviewFeature annotation. However, they may be
        // using the enum constants of the bootstrap JDK's PreviewFeature annotation.
        // If javac sees an annotation with an unknown enum constant, it produces a warning,
        // and that in turn fails the build.
        // So, in the current sources, we need to preserve the PreviewFeature enum constants
        // for as long as the interim javac build needs it. As a result, we retain PreviewFeature
        // enum constants for preview features that are present in the bootstrap JDK.
        // Older constants can be removed.
        //
        // For example, Class-File API became final in JDK 24. As soon as JDK 23 was dropped as
        // the bootstrap JDK, the CLASSFILE_API enum constant became eligible for removal.

        //---
<<<<<<< HEAD
        IMPLICIT_CLASSES, //to be removed when boot JDK is 25
        SCOPED_VALUES,
        @JEP(number=525, title="Structured Concurrency", status="Sixth Preview")
=======
        @JEP(number=505, title="Structured Concurrency", status="Fifth Preview")
>>>>>>> 1b3889a4
        STRUCTURED_CONCURRENCY,
        @JEP(number = 502, title = "Stable Values", status = "Preview")
        STABLE_VALUES,
        @JEP(number=470, title="PEM Encodings of Cryptographic Objects", status="Preview")
        PEM_API,
        LANGUAGE_MODEL,
        /**
         * A key for testing.
         */
        @JEP(number=2_147_483_647, title="Test Feature")
        TEST,
        ;
    }

    /**
     * Annotation identifying the JEP associated with a preview feature.
     */
    @Target(ElementType.FIELD)
    @Retention(RetentionPolicy.CLASS)
    @interface JEP {
        /** JEP number */
        int number() default 0;
        /** JEP title in plain text */
        String title();
        /** JEP status such as "Preview", "Second Preview", etc */
        String status() default "Preview";
    }
}<|MERGE_RESOLUTION|>--- conflicted
+++ resolved
@@ -83,13 +83,7 @@
         // the bootstrap JDK, the CLASSFILE_API enum constant became eligible for removal.
 
         //---
-<<<<<<< HEAD
-        IMPLICIT_CLASSES, //to be removed when boot JDK is 25
-        SCOPED_VALUES,
         @JEP(number=525, title="Structured Concurrency", status="Sixth Preview")
-=======
-        @JEP(number=505, title="Structured Concurrency", status="Fifth Preview")
->>>>>>> 1b3889a4
         STRUCTURED_CONCURRENCY,
         @JEP(number = 502, title = "Stable Values", status = "Preview")
         STABLE_VALUES,
