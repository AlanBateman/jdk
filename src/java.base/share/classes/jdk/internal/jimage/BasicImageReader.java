--- conflicted
+++ resolved
@@ -79,14 +79,8 @@
     private final ImageStringsReader stringsReader;
     private final Decompressor decompressor;
 
-<<<<<<< HEAD
     @SuppressWarnings({ "this-escape" })
     protected BasicImageReader(Path path, ByteOrder byteOrder) throws IOException {
-=======
-    @SuppressWarnings({ "removal", "this-escape", "suppression" })
-    protected BasicImageReader(Path path, ByteOrder byteOrder)
-            throws IOException {
->>>>>>> 0de2cddf
         this.imagePath = Objects.requireNonNull(path);
         this.byteOrder = Objects.requireNonNull(byteOrder);
         this.name = this.imagePath.toString();
