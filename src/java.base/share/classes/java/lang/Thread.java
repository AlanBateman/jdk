--- conflicted
+++ resolved
@@ -3011,12 +3011,6 @@
 
     /* Some private helper methods */
     private native void setPriority0(int newPriority);
-<<<<<<< HEAD
-    private native void stop0(Object o);
-=======
-    private native void suspend0();
-    private native void resume0();
->>>>>>> acd5bcfc
     private native void interrupt0();
     private static native void clearInterruptEvent();
     private native void setNativeName(String name);
